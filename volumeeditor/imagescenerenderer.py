--- conflicted
+++ resolved
@@ -58,20 +58,7 @@
                         GL_RGB, GL_UNSIGNED_BYTE, \
                         ctypes.c_void_p(patch.bits().__int__()))
     
-<<<<<<< HEAD
     def _renderingThreadFinished(self):
-        #only proceed if there is no new _data already in the rendering thread queue
-        if not self._thread.dataPending.isSet():
-
-            #if we are in opengl 2d render mode, update the texture
-            if self._imageScene.openglWidget is not None:
-                self._imageScene.sharedOpenGLWidget.context().makeCurrent()
-                glBindTexture(GL_TEXTURE_2D, self._imageScene.scene.tex)
-                for patchNr in self._thread.outQueue:
-                    b = self._imageScene.patchAccessor.getPatchBounds(patchNr, 0)
-                    self._updateTexture(self._imageScene.imagePatches[patchNr], b)
-=======
-    def renderingThreadFinished(self):
         def haveNewData():
             return self.thread.dataPending.isSet()
         
@@ -86,7 +73,6 @@
                         break
                     b = self.imageScene.patchAccessor.getPatchBounds(patchNr, 0)
                     self.updateTexture(self.imageScene.imagePatches[patchNr], b)
->>>>>>> 163a89cf
                     
             self._thread.outQueue.clear()
             #if all updates have been rendered remove tempitems
@@ -95,17 +81,10 @@
                     self._imageScene.scene.removeItem(item)
                 self._imageScene.tempImageItems = []
  
-<<<<<<< HEAD
-        #update the scene, and the 3d overview
-        print "updating slice view ", self._imageScene.axis
-        self._imageScene.viewport().repaint()
-        self._thread.freeQueue.set()
-=======
         if not haveNewData():
             self.updatesAvailable.emit()
         
-        self.thread.freeQueue.set()
->>>>>>> 163a89cf
+        self._thread.freeQueue.set()
 
 #*******************************************************************************
 # I m a g e S c e n e R e n d e r T h r e a d                                  *
