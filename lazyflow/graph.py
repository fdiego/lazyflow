"""
This module implements the basic flow graph
of the lazyflow module.

Basic usage example:
    
---
import numpy
import lazyflow.graph
from lazyflow.operators.operators import  OpArrayPiper


g = lazyflow.graph.Graph()

operator1 = OpArrayPiper(g)
operator2 = OpArrayPiper(g)

operator1.inputs["Input"].setValue(numpy.zeros((10,20,30), dtype = numpy.uint8))

operator2.inputs["Input"].connect( operator1.outputs["Output"])

result = operator2.outputs["Output"][:].allocate().wait()

g.finalize()
---


"""


import numpy
import vigra
import sys
import copy
import psutil
import os
import time
import gc
import ConfigParser
import string
import itertools

from h5dumprestore import instanceClassToString, stringToClass
from helpers import itersubclasses
from roi import sliceToRoi, roiToSlice
from collections import deque
from Queue import Queue, LifoQueue, Empty, PriorityQueue
from threading import Thread, Event, current_thread, Lock
import greenlet
import weakref
import threading

greenlet.GREENLET_USE_GC = True #use garbage collection

class DefaultConfigParser(ConfigParser.SafeConfigParser):
    """
    Simple extension to the default SafeConfigParser that
    accepts a default parameter in its .get method and
    returns its valaue when the parameter cannot be found
    in the config file instead of throwing an exception
    """
    def __init__(self):
        ConfigParser.SafeConfigParser.__init__(self)
        if not os.path.exists(CONFIG_DIR+"config"):
            self.configfile = open(CONFIG_DIR+"config", "w+")
        else:
            self.configfile = open(CONFIG_DIR+"config", "r+")
        self.readfp(self.configfile)
        self.configfile.close()
    
    def get(self, section, option, default = None):
        """
        accepts a default parameter and returns its value
        instead of throwing an exception when the section
        or option is not found in the config file
        """
        try:
            ans = ConfigParser.SafeConfigParser.get(self, section, option)
            print ans
            return ans
        except (ConfigParser.NoSectionError, ConfigParser.NoOptionError), e:
            if default is not None:
                if e == ConfigParser.NoSectionError:
                    self.add_section(section)
                    self.set(section, option, default)
                if e == ConfigParser.NoOptionError:
                    self.set(section, option, default)
                return default
            else:
                raise e

try:
    if LAZYFLOW_LOADED == None:
        pass
except:
    LAZYFLOW_LOADED = True
    
    CONFIG_DIR = os.path.expanduser("~/.lazyflow/")
    if not os.path.exists(CONFIG_DIR):
        os.mkdir(CONFIG_DIR)
    CONFIG = DefaultConfigParser()


class Operators(object):
    
    operators = {}
    
    @classmethod
    def register(cls, opcls):
        cls.operators[opcls.__name__] = opcls
        print "registered operator %s (%s)", (opcls.name, opcls.__name__)

    @classmethod
    def registerOperatorSubclasses(cls):
        for o in itersubclasses(Operator):
            cls.register(o)
        cls.operators.pop("OperatorGroup")
        cls.operators.pop("OperatorWrapper")
        #+cls.operators.pop("Operator")


class CopyOnWriteView(object):
    
    def __init__(self, shape, dtype):
        self._data = None
        self._allocated = False
        self.shape = shape
        self.dtype = dtype
        
    def __setitem__(self,key, value):
        if key == slice(None,None):
            if isinstance(value, numpy.ndarray):
                self._data = value
                self._allocated = False
                return value
        if self._allocated is False:
            temp = None
            if self._data is not None:
                temp = self._data
            self._data = numpy.ndarray(self.shape, self.dtype)
            if temp is not None:
                self._data[:] = temp
            self._allocated = True
        self._data[key] = value
        return value
    
    def __getitem__(self,key):
        return self._data[key]

      
      
class GetItemWriterObject(object):
    """
    Enables the syntax:

    InputSlot[:,:].writeInto(array)
    InputSlot[:,:].allocate()
    
    for requesting data from an input or output slot of an operator.
    
    An instance of this class is returned by a call to a __getitem__ (i.e. [key])
    method call of any InputSlot or OutputSlot.
    """
    
    __slots__ = ["_key", "_start", "_stop","_slot"]
    
    def __init__(self, slot, key):
        self._start, self._stop = sliceToRoi(key, slot.shape)
        self._key = roiToSlice(self._start,self._stop)        
        self._slot = slot
    
    def writeInto(self, destination):
        """
        the writeInto method ensures that the data
        that is requested from an InputSlot or OutputSlot is written
        into the specified numpy.ndarray
        
        of course the destination numpy.ndarray must have
        the same size/shape/dimension as the slot will
        return in reponse to the requested key
        """
        return self._slot._fireRequest(self._key, destination)     
    
    def allocate(self, axistags = False):
        """
        if the user does not want lazyflow to write calculation
        results into a specific numpy array he can use
        the .allocate() call.
        
        a destination array of required size,shape,dtype will
        be constructed in which the results will be written.
        """
        destination = self._slot._allocateStorage(self._start, self._stop, axistags)
        #destination = CopyOnWriteView(self._slot.shape, self._slot.dtype)
        return self.writeInto(destination)
    
    def __call__(self):
        #TODO: remove this convenience function when
        #      everything is ported ?
        return self.allocate()

      
class CustomGreenlet(greenlet.greenlet):
    
    def __init__(self, func):
        self.lastRequest = None
        self.currentRequest = None
        greenlet.greenlet.__init__(self, func)
        self.thread = None

setattr(current_thread(), "finishedRequestGreenlets", deque())
setattr(current_thread(), "workAvailableEvent", Event())
setattr(current_thread(), "process", psutil.Process(os.getpid()))


class GetItemRequestObject(object):
    """ 
    Enables the syntax
    InputSlot[:,:].writeInto(array).wait() or
    InputSlot[:,:].writeInto(array).notify(someFunction)
    
    the GetItemRequestObject is responsible for the
    .wait() and .notify() part of the above statements.
    
    It is returned by all method calls to an GetItemWriterObject (which
    in turn is returned by a call to the __getitem__ method of an
    InputSlot and OutputSlot) 
    """
        
    #__slots__ = ["func", "slot","lock", "requestLevel", "greenlet", "event", "thread", "key", "destination", "closure",  "kwargs"]

    def __init__(self, slot, graph, key, destination):
        self.key = key
        self.destination = destination
        self.slot = slot
        self.func = None
        self.canceled = False
        self.finished = False
        self.inProcess = False
        self.parentRequest = None
        self.childRequests = {}
        #self.requestID = graph.lastRequestID.next()
        self.graph = graph
        self.waitQueue = deque()
        self.notifyQueue = deque()
        self.cancelQueue = deque()
        
        
        if isinstance(slot, InputSlot) and self.slot._value is None:
            if slot.partner is not None:
                self.func = slot.partner.operator.getOutSlot
                self.arg1 = slot.partner            
        elif isinstance(slot, OutputSlot):
            self.func =  slot.operator.getOutSlot
            self.arg1 = slot
        else:
            # we are in the ._value case of an inputSlot
            self.wait() #this sets self.finished and copies the results over
        if not self.finished:
            self.lock = Lock()
            #self._putOnTaskQueue()
            #return
            gr = greenlet.getcurrent()
            if hasattr(gr, "lastRequest"):
                # we delay the firing of an request until
                # another one arrives 
                # by this we make sure that one call path
                # through the graph is done in one greenlet/thread
                
                lr = gr.lastRequest
                #self.parentRequest = gr.currentRequest
                gr.currentRequest.childRequests[self] = self
                self._requestLevel = gr.currentRequest._requestLevel + 1
                gr.lastRequest = self
                if lr is not None:
                    lr._putOnTaskQueue()

            else:
                # we are in main thread
                self._requestLevel = 0
                self._putOnTaskQueue()


    def _putOnTaskQueue(self):
        self.inProcess = True
        self.graph.putTask(self)
    
    def wait(self, timeout = 0):
        """
        calling .wait() on an RequestObject is a blocking
        call that will only return once the results
        of a requested Slot are calculated and stored in
        the  result area.
        """
        if isinstance(self.slot, OutputSlot) or self.slot._value is None:
            self.lock.acquire()
            if not self.finished:
                gr = greenlet.getcurrent()
                if self.inProcess:   
                    if hasattr(gr, "lastRequest"):                         
                        lr = gr.lastRequest
                        if lr is not None:
                            lr._putOnTaskQueue()
                        self.waitQueue.append((gr.thread, gr.currentRequest, gr))
                        self.lock.release()                    
                        gr.parent.switch(None)
                    else:
                        tr = current_thread()                    
                        cgr = CustomGreenlet(self.wait)
                        cgr.currentRequest = self
                        cgr.thread = tr                        
                        self.lock.release()
                        cgr.switch(self)
                        self._waitFor(cgr,tr) #wait for finish
                else:
                    if hasattr(gr, "lastRequest"):
                        lr = gr.lastRequest
                        if lr == self:
                            gr.lastRequest = None
                        elif lr is not None:
                            lr._putOnTaskQueue()
                        self.inProcess = True
                        self.lock.release()
                        gr.currentRequest = self
                        self.func(self.arg1,self.key, self.destination)
                        self._finalize()
                    else:
                        tr = current_thread()                    
                        cgr = CustomGreenlet(self.wait)
                        cgr.currentRequest = self
                        cgr.thread = tr                        
                        self.lock.release()
                        cgr.switch(self)
                        self._waitFor(cgr,tr) #wait for finish
            else:
                self.lock.release()
                pass
        else:
            if isinstance(self.slot._value, numpy.ndarray):
                self.destination[:] = self.slot._value[self.key]
            else:
                self.destination[:] = self.slot._value
            self.finished = True
        return self.destination   
  
      
    def processReqObject(self,reqObject):
        reqObject.func(reqObject.arg1, reqObject.key, reqObject.destination)
        reqObject._finalize()
      
    def _waitFor(self, cgr, tr):
        while not cgr.dead:
            tr.workAvailableEvent.wait()
            tr.workAvailableEvent.clear()
            while len(tr.finishedRequestGreenlets) > 0:
                req, gr = tr.finishedRequestGreenlets.popleft()
                gr.currentRequest = req                 
                gr.switch()
                #if cgr.dead:
                #    break
        self._finalize()

       
    def notify(self, closure, **kwargs): 
        """
        calling .notify(someFunction) on an RequestObject is a NON-blocking
        call that will return immediately.
        once the results are calculated and stored in the result
        are, the provided someFunction will be called by lazyflow.
        """
        self.lock.acquire()
        if self.finished is True:
            self.lock.release()
            closure(self.destination, **kwargs)
        else:
            self.notifyQueue.append((closure, kwargs))
            self.lock.release()
            if not self.inProcess:
                self._putOnTaskQueue()

    def onCancel(self, closure, **kwargs):
        self.lock.acquire()       
        if self.canceled:
            self.lock.release()
            closure(**kwargs)
        else:
            self.cancelQueue.append((closure, kwargs))
            self.lock.release()

    def _finalize(self):
        self.lock.acquire()
        self.finished = True
        self.lock.release()
        if self.canceled is False:
            while len(self.notifyQueue) > 0:
                func, kwargs = self.notifyQueue.pop()
                func(self.destination, **kwargs)

            while len(self.waitQueue) > 0:
                tr, req, gr = self.waitQueue.pop()
                req.lock.acquire()
                if not req.canceled:
                    tr.finishedRequestGreenlets.append((req, gr))
                    tr.workAvailableEvent.set()
                req.lock.release()
        
        self.parentRequest = None
        self.childRequests = {}

        
    def _cancel(self):
        self.lock.acquire()
        if not self.finished:
            self.canceled = True
            self.lock.release()
            while len(self.cancelQueue) > 0:
                closure, kwargs = self.cancelQueue.pop()
                closure(**kwargs)
        else:
            self.lock.release()
            pass
        self._finalize()
#            while len(self.waitQueue) > 0:
#                tr, req, gr = self.waitQueue.popleft()
#                if req.canceled is False:
#                    tr.finishedRequestGreenlets.append((req, gr))
#                    tr.workAvailableEvent.set()

    def _cancelChildren(self):
        if not self.finished:
            self._cancel()
            for r in self.childRequests.values():
                r._cancelChildren()            
            self.childRequests = {}

    def _cancelParents(self):
        if not self.finished:
            self._cancel()
            if self.parentRequest is not None:
                self.parentRequest._cancelParents()


    def cancel(self):
        if not self.finished:
            self.canceled = True
            self._cancelChildren()
            #self._cancelParents()
        
    def __call__(self):
        #TODO: remove this convenience function when
        #      everything is ported ?
        return self.wait()

class InputSlot(object):
    """
    The base class for input slots, it provides methods
    to connect the InputSlot to an OutputSlot of another
    operator (i.e. .connect(partner) call) or allows 
    to directly provide a value as input (i.e. .setValue(value) call)
    """
    
    def __init__(self, name, operator = None, stype = "ndarray"):
        self.name = name
        self.operator = operator
        self.partner = None
        self.level = 0
        self._value = None
        self._stype = stype
        self.axistags = None
        self.shape = None
        self.dtype = None

    def setValue(self, value):
        """
        This methods allows to directly provide an array
        or other entitiy as input the the InputSlot instead
        of connecting it to a partner OutputSlot.
        """
        assert self.partner == None, "InputSlot %s (%r): Cannot dot setValue, because it is connected !" %(self.name, self)
        self._value = value
        if isinstance(value, numpy.ndarray):
            self.shape = value.shape
            self.dtype = value.dtype
            if hasattr(value, "axistags"):
                self.axistags = value.axistags
            else:
                self.axistags = vigra.defaultAxistags(len(value.shape))
        else:
            self.shape = (1,)
            self.dtype = object
            self.axistags = vigra.defaultAxistags(1)
        self._checkNotifyConnect()

    @property
    def value(self):
        """
        a convenience method for retrieving the value
        from an (1,) shaped ndarray of dtype object, 
        used slots that contain single strings, floats, integers etc.
        """
        if self.partner is not None:
            temp = self[:].allocate().wait()[0]
            return temp
        else:
            assert self._value is not None, "InputSlot %s (%r): Cannot access .value since slot is not connected and setValue has not been called !" %(self.name, self)
            return self._value

    def connected(self):
        answer = True
        if self._value is None and self.partner is None:
            answer = False
        return answer


    def connect(self, partner):
        """
        connects the InputSlot to a partner OutputSlot
        
        when all InputSlots of an Operator are connected (or
        are given a value by calling .setvalue(value))
        the Operator is notified via its notifyConnectAll() method.
        """
        assert partner is None or isinstance(partner, (OutputSlot, MultiOutputSlot)), \
               "InputSlot(name=%s, operator=%s).connect: partner has type %r" \
               % (self.name, self.operator, type(partner))
        
        if partner is None:
            self.disconnect()
            return        
        
        if self.partner == partner and partner.level == self.level:
            return
        self.disconnect()
        if partner.level > 0:
            partner.disconnectSlot(self)
            print "InputSlot", self.name, "of op", self.operator.name, self.operator
            print "-> Wrapping operator because own level is 0 and partner is", partner.level
            newop = OperatorWrapper(self.operator)
            newop.inputs[self.name].connect(partner)
            
        else:
            self.partner = partner
            self.dtype = partner.dtype
            self.axistags = partner.axistags
            self.shape = partner.shape
            partner._connect(self)
            # do a type check
            self.connectOk(self.partner)
            if self.shape is not None:
                self._checkNotifyConnect()
    
    def _checkNotifyConnect(self):
        if self.operator is not None:
            self.operator.notifyConnect(self)
            self._checkNotifyConnectAll()
            
    def _checkNotifyConnectAll(self):
        """
        notify operator of connection
        the operator may do a compatibility
        check that involves
        more then one slot
        """
        if self.operator is not None:
            self.operator.notifyConnect(self)
            # check wether all slots are connected and notify operator            
            if isinstance(self.operator,Operator):
                allConnected = True
                for slot in self.operator.inputs.values():
                    if slot.connected() is False:
                        allConnected = False
                        break
                if allConnected:
                    self.operator.notifyConnectAll()
                
        else:
            print "BBBBBBBBBBBBBBBBBBBBBBB operator is NONE", self.name


       
    def disconnect(self):
        """
        Disconnect a InputSlot from its partner
        """
        #TODO: also reset ._value ??
        self.operator.notifyDisconnect(self)
        if self.partner is not None:
            self.partner.disconnectSlot(self)
        self.partner = None
        self.dtype = None
        self.axistags = None
        self.shape = None
    
    #TODO RENAME? createInstance
    # def __copy__ ?, clone ?
    def getInstance(self, operator):
        s = InputSlot(self.name, operator, stype = self._stype)
        return s
            
    def setDirty(self, key):
        """
        this method is called by a partnering OutputSlot
        when its content changes.
        
        the key parameter identifies the changed region
        of an numpy.ndarray
        """
        assert self.operator is not None, \
               "Slot '%s' cannot be set dirty, slot not belonging to any actual operator instance" % self.name
        self.operator.notifyDirty(self, key)
    
    def connectOk(self, partner):
        # reimplement this method
        # if you want a more involved
        # type checking
        return True

    def __getitem__(self, key):
        """
        retrieve the array content from the partner OutputSlot
        
        the method supports the array access interface.
        
        allows to call inputslot[0,:,3:11] 
        """
        return GetItemWriterObject(self, key)
        
    def _fireRequest(self, key, destination):
        assert self.partner is not None or self._value is not None, "cannot do __getitem__ on Slot %s, of %r Not Connected!" % (self.name, self.operator)
        #print "GUGA", self.name, self.operator.name, self.operator, key
                                        
        reqObject = GetItemRequestObject(self, self.graph, key, destination)
            
        return reqObject

    def _allocateStorage(self, start, stop, axistags = True):
        storage = numpy.ndarray(stop - start, dtype=self.dtype)
#        if axistags is True:
#            storage = vigra.VigraArray(storage, storage.dtype, axistags = copy.copy(self.axistags))
#        key = roiToSlice(start,stop) #we need a fully specified key e.g. not [:] but [0:10,0:17] !!
        return storage
            
    def __setitem__(self, key, value):
        assert self.operator is not None, "cannot do __setitem__ on Slot '%s' -> no operator !!"
        if self._value is not None:
            self._value[key] = value
            self.setDirty(key) # only propagate the dirty key at the very beginning of the chain
        self.operator.setInSlot(self,key,value)
        
    @property
    def graph(self):
        return self.operator.graph

    def dumpToH5G(self, h5g, patchBoard):
        h5g.dumpSubObjects({
            "name" : self.name,
            "level" : self.level,
            "operator" : self.operator,
            "partner" : self.partner,
            "value" : self._value,
            "stype" : self._stype,
            "dtype" : self.dtype,
            "axistags" : self.axistags,
            "shape" : self.shape
            
        },patchBoard)
    
    @classmethod
    def reconstructFromH5G(cls, h5g, patchBoard):
        
        s = cls("temp")

        patchBoard[h5g.attrs["id"]] = s
        
        h5g.reconstructSubObjects(s,{
            "name" : "name",
            "level" : "level",
            "operator" : "operator",
            "partner" : "partner",
            "value" : "_value",
            "stype" : "stype",
            "dtype" : "dtype",
            "axistags" : "axistags",
            "shape" : "shape"
            
        },patchBoard)

        return s
    
class OutputSlot(object):
    """
    The base class for output slots, it provides methods
    to connect the OutputSlot to an InputSlot of another
    operator (i.e. .connect(partner) call).
    
    the content of the OutputSlot e.g. the result of the operator
    it belongs to can be requested with the usual
    python array slicing syntax, i.e.
    
    outputslot[3,:,14:32]
    
    this call returns an GetItemWriterObject.
    """    
    def __init__(self, name, operator = None, stype = "ndarray"):
        self.name = name
        self._metaParent = operator
        self.level = 0
        self.operator = operator
        if not hasattr(self, "dtype"):
            self.dtype = None
        if not hasattr(self, "shape"):
            self.shape = None
        if not hasattr(self, "axistags"):
            self.axistags = None
        self.partners = []
        self._stype = stype
        
        self._dirtyCallbacks = []
    
    @property
    def _shape(self):
        return self.shape
        
    @_shape.setter
    def _shape(self, value):
        if value is not None:
            if value != self.shape:
                self.shape = value
                for p in self.partners:
                    #p._checkNotifyConnectAll()
                    #p.disconnect()
                    #p.connect(self)
                    
                    p.operator.notifyConnect(p)
                    p._checkNotifyConnectAll()
            #else:
            #    self.setDirty(slice(None,None,None)) #set everything to dirty! BEWARE; DANGER;
        else:
            self.shape = None
            #for p in self.partners:
                #p.operator.notifyConnect(p)
                #p._checkNotifyConnectAll()
    
    @property
    def _axistags(self):
        return self.axistags
        
    @_axistags.setter
    def _axistags(self, value):
        if value is not None:
            if value != self.axistags:
                self.axistags = value
                for p in self.partners:
                    p.axistags = value
<<<<<<< HEAD
                    p.operator.notifyConnect(p)
                    p._checkNotifyConnectAll()
=======
                    # check for connect propagation 
                    #p.operator.notifyConnect(p)
                    #p._checkNotifyConnectAll()                    
>>>>>>> 2f659080
        else:
            self.axistags = None

    @property
    def _dtype(self):
        return self.dtype

    @_dtype.setter
    def _dtype(self, value):
        self.dtype = value
                
    def _connect(self, partner):
        if partner not in self.partners:
            self.partners.append(partner)
        #Re-run the connect anyway, because we might want to
        #propagate information like this
        partner.connect(self)
        
    def disconnect(self):
        for p in self.partners:
            p.disconnect()
            
    def disconnectSlot(self, partner):
        if partner in self.partners:
            self.partners.remove(partner)
           
    def registerDirtyCallback(self, function, **kwargs):
        self._dirtyCallbacks.append([function, kwargs])
    
    def unregisterDirtyCallback(self, function):
        element = None
        for e in self._dirtyCallbacks:
            if e[0] == function:
                element = e
        if element is not None:
            self._dirtyCallbacks.remove(element)
            
    def setDirty(self, key):
        """
        This method can be called by an operator
        to indicate that a region (identified by key)
        has changed and needs recalculation.
        
        the method notifies all InputSlots that are connected to
        this output slot
        """
        start, stop = sliceToRoi(key, self.shape)
        key = roiToSlice(start,stop)
        for p in self.partners:
            p.setDirty(key) #set everything dirty
            
        for cb in self._dirtyCallbacks:
            cb[0](key, **cb[1])

    #FIXME __copy__ ?
    def getInstance(self, operator):
        s = OutputSlot(self.name, operator, stype = self._stype)
        s.shape = self.shape
        s.dtype = self.dtype
        s.axistags = self.axistags
        return s

    def _allocateStorage(self, start, stop, axistags = True):
        storage = numpy.ndarray(stop - start, dtype=self.dtype)
        if axistags is True:
            storage = vigra.VigraArray(storage, storage.dtype, axistags = copy.copy(self.axistags))
            #storage = storage.view(vigra.VigraArray)
            #storage.axistags = copy.copy(self.axistags)
        return storage

    def __getitem__(self, key):
        return GetItemWriterObject(self,key)

    def _fireRequest(self, key, destination):
        #assert self.operator is not None, "cannot do __getitem__ on Slot %s, of %r -> now operator !!" % (self.name,self.operator) 

        #start, stop = sliceToRoi(key, self.shape)

        #assert numpy.min(start) >= 0, "Somebody is requesting shit from slot %s of operator %s (%r)" %(self.name, self.operator.name, self.operator)
        #assert (stop <= numpy.array(self.shape)).all(), "Somebody is requesting shit from slot %s of operator %s (%r) :  start: %r, stop %r, shape %r" %(self.name, self.operator.name, self.operator, start, stop, self.shape)
                
        reqObject = GetItemRequestObject(self, self.graph, key, destination)
        return reqObject

    
    def getOutSlotFromOp(self, key, destination):
        self.operator.getOutSlot(self, key, destination)


    def __setitem__(self, key, value):
        for p in self.partners:
            p[key] = value

    @property
    def graph(self):
        return self.operator.graph
    
    def dumpToH5G(self, h5g, patchBoard):
        h5g.dumpSubObjects({
            "name" : self.name,
            "level" : self.level,
            "operator" : self.operator,
            "shape" : self.shape,
            "axistags" : self.axistags,
            "dtype" : self.dtype,
            "partners" : self.partners,
            "stype" : self._stype
            
        },patchBoard)
    
    @classmethod
    def reconstructFromH5G(cls, h5g, patchBoard):
        
        s = cls("temp")

        patchBoard[h5g.attrs["id"]] = s
        
        h5g.reconstructSubObjects(s,{
            "name" : "name",
            "level" : "level",
            "operator" : "operator",
            "shape" : "shape",
            "axistags" : "axistags",
            "dtype" : "dtype",
            "partners" : "partners",
            "stype" : "stype"
            
        },patchBoard)
            
        return s
        

class MultiInputSlot(object):
    """
    The MultiInputSlot is a multidimensional InputSlot.
    
    it contains nested lists of InputSlot objects.
    """
    
    def __init__(self, name, operator = None, stype = "ndarray", level = 1):
        self.name = name
        self.operator = operator
        self.partner = None
        self.inputSlots = []
        self.level = level
        self._stype = stype
        self._value = None
    
    @property
    def value(self):
        return self._value

    def setValue(self, value):
        self._value = value
        for i,s in enumerate(self.inputSlots):
            s.disconnect()
            s.setValue(self._value)
        self.operator.notifyConnect(self)
        self._checkNotifyConnectAll()
    
    def __getitem__(self, key):
        return self.inputSlots[key]
    
    def __len__(self):
        return len(self.inputSlots)
        
    def resize(self, size):
        while size > len(self):
            self._appendNew()
            
        while size < len(self):
            self._removeInputSlot(self[-1])
                    
    def _appendNew(self):
        if self.level <= 1:
            islot = InputSlot(self.name ,self, stype = self._stype)
        else:
            islot = MultiInputSlot(self.name,self, stype = self._stype, level = self.level - 1)
        index = len(self) - 1
        self.inputSlots.append(islot)
        if self.partner is not None:
            if self.partner.level > 0:
                if len(self.partner) >= len(self):
                    self.partner[index]._connect(islot)
            else:
                self.partner._connect(islot)
        if self._value is not None:
            islot.setValue(self._value)

        return islot 

    def _insertNew(self, index):
        if self.level == 1:
            islot = InputSlot(self.name,self, self._stype)
        else:
            islot = MultiInputSlot(self.name,self, stype = self._stype, level = self.level - 1)
        self.inputSlots.insert(index,islot)
        for i, isl in enumerate(self.inputSlots[index+1:]):
            isl.name = self.name
        if self.partner is not None:
            if len(self.partner) > index:
                islot.connect(self.partner[index])
        elif self._value is not None:
            islot.setValue(self._value)                
        return islot
    
    
    def _checkNotifyConnectAll(self):
        
        # check wether all slots are connected and eventuall notify operator            
        if issubclass(self.operator.__class__, Operator):
            allConnected = True
            for slot in self.operator.inputs.values():
                if not slot.connected():
                    allConnected = False
                    break
            if allConnected:
                self.operator.notifyConnectAll()
        else: #the .operator is a MultiInputSlot itself
            self.operator._checkNotifyConnectAll()
        
    
    def cloneConnectionsFrom(self, otherInputSlot):
        self.resize(len(otherInputSlot))
        for i, slot in enumerate(otherInputSlot):
            if slot.level == 0:
                if slot.partner is not None:
                    self[i].connect(slot.partner)
                elif slot._value is not None:
                    self[i].setValue(slot._value)
                    
            else:
                self[i].cloneConnectionsFrom(slot)

    def connected(self):
        answer = True
        if self._value is None and self.partner is None:
            answer = False
        if answer is False:
            answer = True
            for s in self.inputSlots:
                if s.connected() is False:
                    answer = False
                    break
        
        return answer

    def _requiredLength(self):
        if self.partner is not None:
            if self.partner.level == self.level:
                return len(self.partner)
            elif self.partner.level < self.level:
                return 1
        elif self._value is not None:
            return 1
        else:
            return 0

        
    def connect(self,partner):
        if partner is None:
            self.disconnect()
            return
            
        if self.partner == partner and partner.level == self.level:
            return
        
        if partner is not None:
            if partner.level == self.level:
                if self.partner is not None:
                    self.partner.disconnectSlot(self)
                self.partner = partner
                partner._connect(self)
                # do a type check
                self.connectOk(self.partner)
                
                # create new self.inputSlots for each outputSlot 
                # of our partner   
                if len(self) != len(partner):
                    self.resize(len(partner))
                for i,p in enumerate(self.partner):
                    self.partner[i]._connect(self[i])

                self.operator.notifyConnect(self)
                self._checkNotifyConnectAll()
                
            elif partner.level < self.level:
                #if self.partner is not None:
                #    self.partner.disconnectSlot(self)                
                self.partner = partner
                for i, slot in enumerate(self):                
                    slot.connect(partner)
                    if self.operator is not None:
                        self.operator.notifySubConnect((self,slot), (i,))
                self._checkNotifyConnectAll()
            elif partner.level > self.level:
                #if self.partner is not None:
                #    self.partner.disconnectSlot(self)
                partner.disconnectSlot(self)
                #print "MultiInputSlot", self.name, "of op", self.operator.name, self.operator
                print "-> Wrapping operator because own level is", self.level, "partner level is", partner.level
                if isinstance(self.operator,(OperatorWrapper, Operator)):
                    newop = OperatorWrapper(self.operator)
                    partner._connect(newop.inputs[self.name])
                    #assert newop.inputs[self.name].level == self.level + 1, "%r, %s, %s, %d, %d" % (self.operator, self.operator.name, self.name, newop.inputs[self.name].level, self.level) 
                else:
                    raise RuntimeError("Trying to connect a higher order slot to a subslot - NOT ALLOWED")
            else:
                pass

    def notifyConnect(self, slot):
        index = self.inputSlots.index(slot)
        self.operator.notifySubConnect((self,slot), (index,))
    
    def notifySubConnect(self, slots, indexes):      
        index = self.inputSlots.index(slots[0])
        self.operator.notifySubConnect( (self,) + slots, (index,) +indexes)

    def notifyDisconnect(self, slot):
        index = self.inputSlots.index(slot)
        self.operator.notifySubDisconnect((self, slot), (index,))
    
    def notifySubDisconnect(self, slots, indexes):
        index = self.inputSlots.index(slots[0])
        self.operator.notifySubDisconnect((self,) + slots, (index,) + indexes)
        
    def notifySubSlotRemove(self, slots, indexes):
        if len(slots)>0:
            index = self.inputSlots.index(slots[0])
            indexes = (index,) + indexes
        self.operator.notifySubSlotRemove((self,) + slots, indexes)
            
        
    def disconnect(self):
        for slot in self.inputSlots:
            slot.disconnect()
        if self.partner is not None:
            self.operator.notifyDisconnect(self)
            self.partner.disconnectSlot(self)
            self.inputSlots = []
            self.partner = None
    
    def removeSlot(self, index, notify = True):
        slot = index
        if type(index) is int:
            slot = self[index]
        self._removeInputSlot(slot, notify)
    
    def _removeInputSlot(self, inputSlot, notify = True):
        try:
            index = self.inputSlots.index(inputSlot)
        except:
            print self.name, self.operator.name, self.operator
            print self.inputSlots
            print self.partner
            sys.exit(1)
        inputSlot.disconnect()
        # notify parent operator of slot removal
        # index is the number of the slots while it
        # was still there
        if notify:
            self.notifySubSlotRemove((),(index,))
        self.inputSlots.remove(inputSlot)
        for i, slot in enumerate(self[index:]):
            slot.name = self.name+"3%d" % (index + i)

        

    def _partialSetItem(self, slot, key, value):
        index = self.inputSlots.index(slot)
        self.operator.multiSlotSetItem(self,slot,index, key,value)   
    
    #TODO RENAME? createInstance
    # def __copy__ ?
    def getInstance(self, operator):
        s = MultiInputSlot(self.name, operator, stype = self._stype, level = self.level)
        return s
            
    def setDirty(self, key = None):
        assert self.operator is not None, "Slot %s cannot be set dirty, slot not belonging to any actual operator instance" % self.name
        self.operator.notifyDirty(self, key)

    def notifyDirty(self, slot, key):
        index = self.inputSlots.index(slot)
        self.operator.notifySubSlotDirty((self,slot),(index,),key)
        pass
    
    def notifySubSlotDirty(self, slots, indexes, key):
        index = self.inputSlots.index(slots[0])
        self.operator.notifySubSlotDirty((self,)+slots,(index,) + indexes,key)
        pass
   
    def connectOk(self, partner):
        # reimplement this method
        # if you want a more involved
        # type checking
        return True

    @property
    def graph(self):
        return self.operator.graph

    def dumpToH5G(self, h5g, patchBoard):
        h5g.dumpSubObjects({
            "name" : self.name,
            "level" : self.level,
            "operator" : self.operator,
            "partner" : self.partner,
            "stype" : self._stype,
            "inputSlots": self.inputSlots
            
        },patchBoard)
    
    @classmethod
    def reconstructFromH5G(cls, h5g, patchBoard):
        
        s = cls("temp")

        patchBoard[h5g.attrs["id"]] = s
        
        h5g.reconstructSubObjects(s,{
            "name" : "name",
            "level" : "level",
            "operator" : "operator",
            "partner" : "partner",
            "stype" : "stype",
            "inputSlots": "inputSlots"
            
        },patchBoard)
            
        return s


class MultiOutputSlot(object):
    """
    The MultiOutputSlot is a multidimensional OutputSlot.
    
    it contains nested lists of OutputSlot objects.
    """
    
    def __init__(self, name, operator = None, stype = "ndarray",level = 1):
        self.name = name
        self.operator = operator
        self._metaParent = operator
        self.partners = []   
        self.outputSlots = []
        self.level = level
        self._stype = stype
    
    def __getitem__(self, key):
        return self.outputSlots[key]
    
    def __setitem__(self, key, value):
        slot = self.outputSlots[key]
        if slot != value:
            slot.disconnect()
            self.outputSlots[key] = value
    
            oldslot = slot        
            newslot = value
            for p in oldslot.partners:
                newslot._connect(p)
        
    def __len__(self):
        return len(self.outputSlots)
    
    def append(self, outputSlot):
        outputSlot.operator = self
        self.outputSlots.append(outputSlot)
        index = len(self.outputSlots) - 1
        for p in self.partners:
            p.resize(len(self))
            outputSlot._connect(p.inputSlots[index])
    
    def insert(self, index, outputSlot):
        outputSlot.operator = self
        self.outputSlots.append(outputSlot)
        for p in self.partners:
            pslot = p._insertNew(index)
            outputSlot._connect(pslot)
        
    def remove(self, outputSlot):
        index = self.outputSlots.index(outputSlot)
        self.pop(index)
    
    def pop(self, index = -1):
        oslot = self.outputSlots[index]
        for p in oslot.partners:
            if isinstance(p.operator, MultiInputSlot):
                p.operator._removeInputSlot(p)
        
        oslot.disconnect()
        oslot = self.outputSlots.pop(index)
        
    def _connect(self, partner):
        if partner not in self.partners:
            self.partners.append(partner)
        #Re-run the connect anyway, because we might want to
        #propagate information like this
        partner.connect(self)
        
    def disconnect(self):
        slots = self[:]
        for s in slots:
            s.disconnect()

    def disconnectSlot(self, partner):
        if partner in self.partners:
            self.partners.remove(partner)

    def clearAllSlots(self):
        slots = self[:]
        for s in slots:
            self.remove(s)
            
    def resize(self, size):
        while len(self) < size:
            if self.level == 1:
                slot = OutputSlot(self.name,self, stype = self._stype)
            else:
                slot = MultiOutputSlot(self.name,self, stype = self._stype, level = self.level - 1)
            index = len(self)
            self.outputSlots.append(slot)

        
        while len(self) > size:
            self.pop()

        for p in self.partners:
            p.resize(size)
            assert len(p) == len(self)
                
            
    def getOutSlot(self, slot, key, result):
        index = self.outputSlots.index(slot)
        return self.operator.getSubOutSlot((self, slot,),(index,),key, result)

    def getSubOutSlot(self, slots, indexes, key, result):
        try:
            index = self.outputSlots.index(slots[0])
        except:
            #print self.name, self.operator.name, self.operator, slots
            raise
        return self.operator.getSubOutSlot((self,) + slots, (index,) + indexes, key, result)
    
    #TODO RENAME? createInstance
    # def __copy__ ?
    def getInstance(self, operator):
        s = MultiOutputSlot(self.name, operator, stype = self._stype, level = self.level)
        return s
            
    def setDirty(self, key):
        for partner in self.partners:
            partner.setDirty(key)
    
    def connectOk(self, partner):
        # reimplement this method
        # if you want a more involved
        # type checking
        return True

    def getOutSlotFromOp(self, slot, key, destination):
        index = self.outputSlots.index(slot)
        self.operator.getSubOutSlot(self, slot, index, key, destination)

    @property
    def graph(self):
        return self.operator.graph


    def dumpToH5G(self, h5g, patchBoard):
        h5g.dumpSubObjects({
            "name" : self.name,
            "level" : self.level,
            "operator" : self.operator,
            "partners" : self.partners,
            "stype" : self._stype,
            "outputSlots" : self.outputSlots
            
        },patchBoard)
    
    @classmethod
    def reconstructFromH5G(cls, h5g, patchBoard):
        
        s = cls("temp")

        patchBoard[h5g.attrs["id"]] = s
        
        h5g.reconstructSubObjects(s,{
            "name" : "name",
            "level" : "level",
            "operator" : "operator",
            "partners" : "partners",
            "stype" : "stype",
            "outputSlots" : "outputSlots"
            
        },patchBoard)
            
        return s


class Operator(object):
    """
    The base class for all Operators.
    
    Operators consist of a class inheriting from this class
    and need to specify their inputs and outputs via
    thei inputSlot and outputSlot class properties.
    
    Each instance of an operator obtains individual
    copies of the inputSlots and outputSlots, which are
    available in the self.inputs and self.outputs instance
    properties.
    
    these instance properties can be used to connect
    the inputs and outputs of different operators.
    
    Example:
        operator1.inputs["InputA"].connect(operator2.outputs["OutputC"])
    
    
    Different examples for simple operators are provided
    in an example directory. plese read through the
    examples to learn how to implement your own operators...
    """
    
    #definition of inputs slots
    inputSlots  = [] 

    #definition of output slots -> operators instances 
    outputSlots = [] 
    name = ""
    description = ""
    category = "lazyflow"
    
    def __init__(self, graph, register = True):
        self.operator = None
        self.inputs = {}
        self.outputs = {}
        self.graph = graph
        self.register = register
        #provide simple default name for lazy users
        if self.name == "": 
            self.name = type(self).__name__
        assert self.graph is not None, "Operators must be given a graph, they cannot exist alone!" 
        # replicate input slot connections
        # defined for the operator for the instance
        for i in self.inputSlots:
            ii = i.getInstance(self)
            ii.connect(i.partner)
            self.inputs[i.name] = ii
        # replicate output slots
        # defined for the operator for the instance 
        for o in self.outputSlots:
            oo = o.getInstance(self)
            self.outputs[o.name] = oo         
            # output slots are connected
            # when the corresponding input slots
            # of the partner operators are created  
        if self.register:
            self.graph.registerOperator(self)
         
    def _getOriginalOperator(self):
        return self
        
    def disconnect(self):
        for s in self.outputs.values():
            s.disconnect()
        for s in self.inputs.values():
            s.disconnect()

    def notifyDirty(self, inputSlot, key):
        # simple default implementation
        # -> set all outputs dirty    
        for os in self.outputs.values():
            os.setDirty(slice(None,None,None))
            
    def notifySubSlotDirty(self, slots, indexes, key):
        # simple default implementation
        # -> set all outputs dirty    
        for os in self.outputs.values():
            os.setDirty(slice(None,None,None))

    def notifyConnect(self, inputSlot):
        pass
    
    def notifyConnectAll(self):
        pass
    
    def notifySubConnect(self, slots, indexes):
        pass
   
    def notifySubSlotRemove(self, slots, indexes):
        pass
         
    def getOutSlot(self, slot, key, result):
        return None

    def getSubOutSlot(self, slots, indexes, key, result):
        return None
    
    def setInSlot(self, slot, key, value):
        pass

    def setSubInSlot(self,slots,indexes, key,value):
        pass

    def notifyDisconnect(self, slot):
        pass
    
    def notifySubDisconnect(self, slots, indexes):
        pass


    def dumpToH5G(self, h5g, patchBoard):
        h5inputs = h5g.create_group("inputs")
        h5inputs.dumpObject(self.inputs)

        h5outputs = h5g.create_group("outputs")
        h5outputs.dumpObject(self.outputs)
        
        h5graph = h5g.create_group("graph")
        h5graph.dumpObject(self.graph)
    
    @classmethod
    def reconstructFromH5G(cls, h5g, patchBoard):
        
        h5graph = h5g["graph"]        
        g = h5graph.reconstructObject(patchBoard)        
        op = stringToClass(h5g.attrs["className"])(g)

        patchBoard[h5g.attrs["id"]] = op        
        
        h5inputs = h5g["inputs"]
        op.inputs = h5inputs.reconstructObject(patchBoard)
        
        h5outputs = h5g["outputs"]
        op.outputs = h5outputs.reconstructObject(patchBoard)
        
        return op
        
class OperatorWrapper(Operator):
    name = ""
    
    @property
    def inputSlots(self):
        return self._inputSlots
    
    @property
    def outputSlots(self):
        return self._outputSlots
    
    def __init__(self, operator, register = False):
        self.inputs = {}
        self.outputs = {}
        self.operator = operator
        self.register = False
        if operator is not None:
            self.graph = operator.graph
            self.name = operator.name
            
            self.comprehensionSlots = 1
            self.innerOperators = []
            self.comprehensionCount = 0
            self.origInputs = self.operator.inputs.copy()
            self.origOutputs = self.operator.outputs.copy()
            print "wrapping ", operator.name, operator
            
            self._inputSlots = []
            self._outputSlots = []
            
            # replicate input slot definitions
            for islot in self.operator.inputSlots:
                level = islot.level + 1
                self._inputSlots.append(MultiInputSlot(islot.name, stype = islot._stype, level = level))
    
            # replicate output slot definitions
            for oslot in self.outputSlots:
                level = oslot.level + 1
                self._outputSlots.append(MultiOutputSlot(oslot.name, stype = oslot._stype, level = level))
    
                    
            # replicate input slots for the instance
            for islot in self.operator.inputs.values():
                level = islot.level + 1
                ii = MultiInputSlot(islot.name, self, stype = islot._stype, level = level)
                self.inputs[islot.name] = ii
                op = self.operator
                while isinstance(op.operator, (Operator, MultiInputSlot)):
                    op = op.operator
                op.inputs[islot.name] = ii
            
            # replicate output slots for the instance
            for oslot in self.operator.outputs.values():
                level = oslot.level + 1
                oo = MultiOutputSlot(oslot.name, self, stype = oslot._stype, level = level)
                self.outputs[oslot.name] = oo
                op = self.operator
                while isinstance(op.operator, (Operator, MultiOutputSlot)):
                    op = op.operator
                op.outputs[oslot.name] = oo
    
            #connect input slots
            for islot in self.origInputs.values():
                ii = self.inputs[islot.name]
                partner = islot.partner
                islot.disconnect()
                self.operator.inputs[islot.name] = ii
                if partner is not None:
                    partner._connect(ii)
                if islot._value is not None:
                    ii.setValue(islot._value)
                    
            self._connectInnerOutputs()
    
    
            #connect output slots
            for oslot in self.origOutputs.values():
                oo = self.outputs[oslot.name]            
                partners = copy.copy(oslot.partners)
                oslot.disconnect()
                for p in partners:         
                    oo._connect(p)
            
            
    def _getOriginalOperator(self):
        op = self.operator
        while isinstance(op, OperatorWrapper):
            op = self.operator
        return op
                    
    def _testRestoreOriginalOperator(self):
        #TODO: only restore to the level that is needed, not to the most upper one !
        needWrapping = False
        for iname, islot in self.inputs.items():
            if islot.partner is not None:
                if islot.partner.level > self.origInputs[iname].level:
                    needWrapping = True
                
        if needWrapping is False:
            print "Restoring original operator of ", self, self.name
            #print self, self.name
            op = self
            while isinstance(op.operator, (OperatorWrapper)):
                op = op.operator
                #print op, op.name
            op.operator.outputs = op.origOutputs
            op.operator.inputs = op.origInputs
            op = op.operator
             
            for k, islot in self.inputs.items():
                if islot.partner is not None:
                    op.inputs[k].connect(islot.partner)
    
            for k, oslot in self.outputs.items():
                for p in oslot.partners:
                    op.outputs[k]._connect(p)
                    
    def notifyDirty(self, slot, key):
        pass

    def notifySubSlotDirty(self, slots, indexes, key):
        pass

    
    def disconnect(self):
        for s in self.outputs.values():
            s.disconnect()
        for s in self.inputs.values():
            s.disconnect()
        self._testRestoreOriginalOperator()

    
    def _createInnerOperator(self):
        if self.operator.__class__ is not OperatorWrapper:
            print self.operator.__class__
            opcopy = self.operator.__class__(self.graph, register = False)
        else:
            print "creatInnerOperator OperatorWrapper"
            opcopy = OperatorWrapper(self.operator._createInnerOperator())
        return opcopy
    
    def _removeInnerOperator(self, op):
        index = self.innerOperators.index(op)
        self.innerOperators.remove(op)
        for name, oslot in self.outputs.items():
            oslot.pop(index)
        op.disconnect()
            
    def _connectInnerOutputs(self):
        for k,mslot in self.outputs.items():
            assert isinstance(mslot,MultiOutputSlot)
                        
            mslot.resize(len(self.innerOperators))

        for index, innerOp in enumerate(self.innerOperators):
            for key,mslot in self.outputs.items():
                    mslot[index] = innerOp.outputs[key]

#    def _recuresSetOutputs(self, outer, inner):
#        if not isinstance(inner, MultiOutputSlot):
#            assert not isinstance(outer, MultiOutputSlot)
#            outer._dtype = inner._dtype
#            outer._shape = inner._shape
#            outer._axistags = inner._axistags
#        else:
#            outer.resize(len(inner))
#            for i, innerSlot in enumerate(inner):
#                self._recuresSetOutputs(outer[i], inner[i])
                


    def _ensureInputSize(self, numMax = 0):
        
        newInnerOps = []
        maxLen = numMax
        for name, islot in self.inputs.items():
            assert isinstance(islot, MultiInputSlot)
            maxLen = max(islot._requiredLength(), maxLen)
                
        while maxLen > len(self.innerOperators):
            newop = self._createInnerOperator()
            self.innerOperators.append(newop)
            newInnerOps.append(newop)

        while maxLen < len(self.innerOperators):
            op = self.innerOperators[-1]
            self._removeInnerOperator(op)

        for k,mslot in self.inputs.items():
            mslot.resize(maxLen)
            assert len(mslot) == maxLen
#            for i, slot in enumerate(mslot):
#                if slot.partner is not None:
#                    slot.partner._connect(self.innerOperators[i].inputs[mslot.name])
        return maxLen

    def notifyConnect(self, inputSlot):
        
        maxLen = self._ensureInputSize(len(inputSlot))
        for i,islot in enumerate(inputSlot):
            if islot.partner is not None:
                self.innerOperators[i].inputs[inputSlot.name].connect(islot.partner)
                print "Wrapped Op", self.name, "connected", i
            elif islot._value is not None:
                self.innerOperators[i].inputs[inputSlot.name].setValue(islot._value)

                        
        self._connectInnerOutputs()
        
        for k,mslot in self.outputs.items():
            assert len(mslot) == len(self.innerOperators) == maxLen, "%d, %d" % (len(mslot), len(self.innerOperators))        

    
    def notifyConnectAll(self):
        maxLen = self._ensureInputSize()
        for o in self.outputs.values():
            o.resize(maxLen)
            
        while len(self.innerOperators) > maxLen:
            self.innerOperators.pop()
            
    def notifySubConnect(self, slots, indexes):
        numMax = self._ensureInputSize(len(slots[0]))
        
        if slots[1].partner is not None:
            #
            # we have to connect the sub operator only
            # if it is a true inner operator, but not
            # if it is an OperatorWrapper. 
            #
            # why, is unclear.
            #
            #if not isinstance(self.innerOperators[indexes[0]], OperatorWrapper):
            self.innerOperators[indexes[0]].inputs[slots[0].name].connect(slots[1].partner)
        elif slots[1]._value is not None:
            #if not isinstance(self.innerOperators[indexes[0]], OperatorWrapper):
            self.innerOperators[indexes[0]].inputs[slots[0].name].disconnect()
            self.innerOperators[indexes[0]].inputs[slots[0].name].setValue(slots[1]._value)
            
        else:            
            if isinstance(self.innerOperators[indexes[0]], OperatorWrapper):
                
                if len(indexes)>1:
                    self.innerOperators[indexes[0]].notifySubConnect(slots[1:],indexes[1:])
                else:
                    self.innerOperators[indexes[0]].notifyConnect(slots[1],indexes[0])

#                # check wether all slots are connected and notify operator            
#                op = self.innerOperators[indexes[0]]
#                allConnected = True
#                for slot in op.inputs.values():
#                    if slot.partner is None and slot._value is None:
#                        allConnected = False
#                        break
#                if allConnected:
#                    op.notifyConnectAll()
                    
            else:
                if len(indexes)>1:
                    self.innerOperators[indexes[0]].inputs[slots[0].name].resize(len(slots[1]))
                    for i, islot in enumerate(slots[1]):
                        if islot.partner is not None:
                            self.innerOperators[indexes[0]].inputs[slots[0].name][i].connect(islot.partner)
                        elif islot._value is not None:
                            self.innerOperators[indexes[0]].inputs[slots[0].name][i].setValue(islot._value)
                else:
                    if slots[1].partner is not None:
                        self.innerOperators[indexes[0]].inputs[slots[0].name].connect(slots[1].partner)
                    elif slots[1]._value is not None:
                        self.innerOperators[indexes[0]].inputs[slots[0].name].setValue(slots[1]._value)                        
        self._connectInnerOutputs()
        return


    def notifyDisconnect(self, slot):
        self._testRestoreOriginalOperator()
        
    def notifySubDisconnect(self, slots, indexes):
        return
        maxLen = 0
        for name, islot in self.inputs.items():
            maxLen = max(len(islot), maxLen)
        
        while len(self.innerOperators) > maxLen:
            op = self.innerOperators[-1]
            self._removeInnerOperator(op)

    def notifySubSlotRemove(self, slots, indexes):
        if len(indexes) == 1:
            if len(self.innerOperators) > indexes[0]:
                op = self.innerOperators[indexes[0]]
                self._removeInnerOperator(op)
        else:
            if slots[0].partner is not None: #normal connect case
                self.innerOperators[indexes[0]].notifySubSlotRemove(slots[1:], indexes[1:])
            else: #connectAdd case
                op = self.innerOperators[indexes[0]]
                self._removeInnerOperator(op)
        self._connectInnerOutputs()
                
    def getOutSlot(self, slot, key, result):
        #this should never be called !!!        
        pass


    def getSubOutSlot(self, slots, indexes, key, result):
        if len(indexes) == 1:
            #print "getSubOutSlot", indexes, slots
            return self.innerOperators[indexes[0]].getOutSlot(self.innerOperators[indexes[0]].outputs[slots[0].name], key, result)
        else:
            self.innerOperators[indexes[0]].getSubOutSlot(slots[1:], indexes[1:], key, result)
        
    def setInSlot(self, slot, key, value):
        #TODO: code this
        pass

    def setSubInSlot(self,multislot,slot,index, key,value):
        #TODO: code this
        pass


    def dumpToH5G(self, h5g, patchBoard):
        h5g.dumpSubObjects({
                    "graph" : self.graph,
                    "operator": self.operator,
                    "origInputs": self.origInputs,
                    "origOutputs": self.origOutputs,
                    "_inputSlots": self._inputSlots,
                    "_outputSlots": self._outputSlots,
                    "inputs": self.inputs,
                    "outputs": self.outputs,
                    "innerOperators": self.innerOperators                    
                },patchBoard)    
                
    @classmethod
    def reconstructFromH5G(cls, h5g, patchBoard):
        
        op = stringToClass(h5g.attrs["className"])(None)
        
        patchBoard[h5g.attrs["id"]] = op
        
        h5g.reconstructSubObjects(op, {
                    "graph" : "graph",
                    "operator" : "operator",
                    "origInputs": "origInputs",
                    "origOutputs": "origOutputs",
                    "_inputSlots": "_inputSlots",
                    "_outputSlots": "_outputSlots",
                    "inputs": "inputs",
                    "outputs": "outputs",
                    "innerOperators": "innerOperators"                    
                },patchBoard)    

        return op
        
        
        
        
        
class OperatorGroupGraph(object):
    def __init__(self, originalGraph):
        self._originalGraph = originalGraph
        self.operators = []
        
    def putTask(self, reqObject):
        self._originalGraph.putTask(reqObject)
            
            
    def cancelRequestID(self, requestID):
        self._originalGraph.cancelRequestID(requestID)
        
    def finalize(self):
        self._originalGraph.finalize()
    
    def registerOperator(self, op):
        self.operators.append(op)
    
    def removeOperator(self, op):
        assert op in self.operators, "Operator %r not a registered Operator" % op
        self.operators.remove(op)
        op.disconnect()
 
    def dumpToH5G(self, h5g, patchBoard):
        h5op = h5g.create_group("operators")
        h5op.dumpObject(self.operators, patchBoard)
        h5graph = h5g.create_group("originalGraph")
        h5graph.dumpObject(self._originalGraph, patchBoard)

    
    @classmethod
    def reconstructFromH5G(cls, h5g, patchBoard):
        h5graph = h5g["originalGraph"]        
        ograph = h5graph.reconstructObject(patchBoard)               
        g = OperatorGroupGraph(ograph)
        patchBoard[h5g.attrs["id"]] = g 
        h5ops = h5g["operators"]        
        g.operators = h5ops.reconstructObject(patchBoard)
 
        return g        
        
        
        
        
        
        
class OperatorGroup(Operator):
    def __init__(self, graph, register = True):

        # we use a fake graph, so that the sub operators
        # of the group operator are not visible in the 
        # operator list of the original graph
        self._originalGraph = graph
        fakeGraph = OperatorGroupGraph(graph)
        
        Operator.__init__(self,fakeGraph, register = register)

        self._visibleOutputs = None
        self._visibleInputs = None

        self._createInnerOperators()
        self._connectInnerInputs()
        self._connectInnerOutputs()

        if self.register:
            self._originalGraph.registerOperator(self)
        
    def _createInnerOperators(self):
        # this method must setup the
        # inner operators and connect them (internally)
        pass
        
    def setupInputSlots(self):
        # this method must setupt the 
        # set self._visibleInputs
        pass
        
    
    def setupOutputSlots(self):
        # this method must setup 
        # self._visibleOutputs
        pass
    
    def _connectInnerOutputs(self):
        outputs = self.getInnerOutputs()
        
        for key, value in outputs.items():
            self.outputs[key] = value

    def _connectInnerInputs(self):
        inputs = self.getInnerInputs()
        for k,v in inputs.items():
            self.inputs[k] = v
                   
    def getSubOutSlot(self, slots, indexes, key, result):               
        slot = self._visibleOutputs[slots[0].name]
        for ind in indexes:
            slot = slot[ind]
        slot[key].writeInto(result)

    def getOutSlot(self, slot, key, result):
        self._visibleOutputs[slot.name][key].writeInto(result)
   
   
    def notifyConnectAll(self):
        pass
    
    def notifyConnect(self, inputSlot):
        if self._visibleInputs is not None:
            innerIns = self._visibleInputs
            innerIns[inputSlot.name].connect(inputSlot.partner)
            self._connectInnerOutputs()

    
    def notifySubConnect(self, slots, indexes):
        if self._visibleInputs is not None:            
            innerIns = self._visibleInputs
            
            innerSlot = innerIns[indexes[0].name]
    
            for i in range(len(slots)-1):
                if slots[i].partner is not None:
                    innerSlot.connect(slots[i+1].partner)
                    break 
                else:
                    innerSlot.resize(len( slots[i] ) )
                innerSlot = innerSlot[indexes[i]]
            
            self._connectInnerOutputs()
            
                            
            
            
            
    def notifyDisconnect(self, slot):
        pass
    
    def notifySubDisconnect(self, slots, indexes):
        pass
    
    def notifySubSlotRemove(self, slots, indexes):
        pass

   
                        
class Worker(Thread):
    def __init__(self, graph):
        Thread.__init__(self)
        self.graph = graph
        self.working = False
        self.daemon = True # kill automatically on application exit!
        self.finishedRequestGreenlets = deque()
        self.currentRequest = None
        self.requests = deque()
        self.process = psutil.Process(os.getpid())
        self.number =  len(self.graph.workers)
        self.workAvailableEvent = Event()
        self.workAvailableEvent.clear()
        #print "Initializing Worker #%d" % self.number
        
    
    def signalWorkAvailable(self): 
        self.workAvailableEvent.set()
        
    def processReqObject(self, reqObject):
        reqObject.func(reqObject.arg1, reqObject.key, reqObject.destination)
        reqObject._finalize()
        
    def run(self):
        ct = current_thread()
        while self.graph.running:
            self.graph.freeWorkers.append(self)
            self.workAvailableEvent.wait()#(0.2)
            self.graph.freeWorkers.remove(self)
            self.workAvailableEvent.clear()
                
            while not self.graph.tasks.empty() or len(self.finishedRequestGreenlets) > 0:       
                while len(self.finishedRequestGreenlets) > 0:
                    req, gr = self.finishedRequestGreenlets.popleft()
                    gr.currentRequest = req                 
                    gr.switch()
                    
                task = None
                try:
                    prio,task = self.graph.tasks.get(block = False)#timeout = 1.0)
                except Empty:
                    pass
                if task is not None:
                    reqObject = task
                    if reqObject.canceled is False:
                        #TODO: isnt a comparison against currentRequestLevel better 
                        # then against 1 ? ...
                        if self.process.get_memory_info().rss < self.graph.maxMem:
                            gr = CustomGreenlet(self.processReqObject)
                            gr.currentRequest = reqObject
                            gr.thread = self
                            gr.switch( reqObject)
                        else:
                            self.graph.tasks.append((prio,task)) #move task back to task queue
                            print "Worker %d: The process uses too much memory sleeping for a while even though work is available..." % self.number
                            gc.collect()
                            time.sleep(1.0)
    
        #print "Finalized Worker"
                
    
class Graph(object):
    def __init__(self, numThreads = 3, softMaxMem =  500*1024*1024):
        self.operators = []
        self.tasks = PriorityQueue() #Lifo <-> depth first, fifo <-> breath first
        self.workers = []
        self.freeWorkers = deque()
        self.running = True
        self.numThreads = numThreads
        self.maxMem = softMaxMem # in bytes
        self.lastRequestID = itertools.count()
        
        for i in xrange(self.numThreads):
            w = Worker(self)
            self.workers.append(w)
            w.start()
            self.freeWorkers.append(w)
    
    def putTask(self, reqObject):
        task = reqObject
        self.tasks.put((-task._requestLevel,task))
        
        if len(self.freeWorkers) > 0:
            w = self.freeWorkers.pop()
            self.freeWorkers.appendleft(w)
            w.signalWorkAvailable()
            
            
    def cancelRequestID(self, requestID):
        for w in self.workers:
            w.cancelRequestID(requestID)

        temp = deque()                
        while len(self.tasks) > 0:
            try:
                reqObject = self.tasks.popleft()
            except IndexError:
                pass
            if reqObject.requestID != requestID:
                temp.append(reqObject)
        
        while len(temp) > 0:
            elem = temp.popleft()            
            self.tasks.append(elem)
        
        for w in self.workers:
            w.cancelRequestID(requestID)        
        
    def finalize(self):
        print "Finalizing Graph..."
        self.running = False
        for w in self.workers:
            w.signalWorkAvailable()
            w.join()
    
    def registerOperator(self, op):
        self.operators.append(op)
    
    def removeOperator(self, op):
        assert op in self.operators, "Operator %r not a registered Operator" % op
        self.operators.remove(op)
        op.disconnect()
 
    def dumpToH5G(self, h5g, patchBoard):
        h5op = h5g.create_group("operators")
        h5op.dumpObject(self.operators, patchBoard)
        
        h5g.attrs["numThreads"] = self.numThreads
        h5g.attrs["softMaxMem"] = self.maxMem
    
    @classmethod
    def reconstructFromH5G(cls, h5g, patchBoard):
        g = Graph(numThreads = h5g.attrs["numThreads"], softMaxMem = h5g.attrs["softMaxMem"])
        patchBoard[h5g.attrs["id"]] = g 
        h5ops = h5g["operators"]        
        g.operators = h5ops.reconstructObject(patchBoard)
 
        return g
 
    def dumpToH5G_OLD(self,h5g):
        endPoints = []
        
        # loop over all operators and
        # and find the endpoints
        for o in self.operators:
            olength = 0
            ilength = 0
            for os in o.outputs.values():
                olength += len(os.partners)
            for k, ins in o.inputs.items():
                if ins.partner is not None or ins.value is not None:
                    ilength += 1
            # if an operator has no outputs but inputs
            # it belongs to the graph and is an endpoint
            if olength == 0 and ilength > 0:
                ooooo = o._getOriginalOperator()
                if ooooo not in endPoints:
                    endPoints.append(ooooo)                
                
        queue = endPoints
        
        doneQueue = []
        
        # loop over all operators in the queue
        # (i.e. the endpoints in the beginning)
        # and append all inputs operators on which
        # they depend onto the queue
        # -> we construct the dependency graph in
        #    a breadth first manner
        while len(queue) > 0:
            op = queue.pop(0)
            doneQueue.append(op)
            for i in op.inputs.values():
                if i.partner is not None:
                    p = i.partner
                    # we use the metaParent to allow for operatorGroups and operatorWrappers
                    assert p._metaParent is not None, "%r, %r" % (p.name, p.operator)
                    partnerOp = p._metaParent._getOriginalOperator()
                    if partnerOp not in queue and partnerOp not in doneQueue:
                        queue.append(partnerOp)
        
        # we reverse the dependencies
        # since the graph has to be reconstructed beginning from the inputs
        doneQueue.reverse()

        # create subgroups for the operators, inslot values and connections themself                        
        h5ops = h5g.create_group("operators")
        h5values = h5g.create_group("inslot_values")
        h5gconnections = h5g.create_group("connections")
        
        #save the operator class names and ids
        for i,op in enumerate(doneQueue):
            opG = h5ops.create_group(str(id(op)))
            opG.attrs["id"] = str(id(op))
            opG.attrs["class"] = instanceClassToString(op)
                    
        connections = []

        # save the connections between the operators
        # and potential .value, so that everything can be restored 
        for i,op in enumerate(doneQueue):
            for key,inslot in op.inputs.items():
                #save a connection
                val = inslot.value
                if inslot.partner is not None:
                    partnerOp = inslot.partner.operator._getOriginalOperator()
                    partnerSlotName = inslot.partner.name
                    connections.append(["connect", [str(id(op)),key,str(id(partnerOp)), partnerSlotName]])                    
                elif val is not None:
                    #save the value in to the dedicated value group
                    connections.append(["setValue", [str(id(op)), key, str(id(val))]])
                    valG = h5values.create_group(str(id(val)))
                    valG.dumpObject(val)
        
        # save the connectino nested lists recursively
        h5gconnections.dumpObject(connections)
        
        
    @classmethod
    def reconstructFromH5G_OLD(cls, h5g, patchBoard):
        graph = Graph()
        
        reconstructedOperators = {}        
        reconstructedValues = {}
        
        h5ops = h5g["operators"]
        h5values = h5g["inslot_values"]
        connections = h5g["connections"].reconstructObject()
        
        def getReconstructedOperator(opId):
            """
            helper method to map an operatorId string to an reconstructed object
            """
            op = reconstructedOperators.get(opId,None)
            if op is None:
                # if the operator is accessed for the first tim
                # construct the object once
                opClassName = h5ops[opId].attrs["class"]
                opClass = stringToClass(opClassName)
                reconstructedOperators[opId] = op = opClass(graph)
            return op

        def getReconstructedValue(valueId):
            """
            helper method to map an valueId string to an reconstructed object
            """
            value = reconstructedValues.get(valueId,None)
            if value is None:
                # if the valueId is accessed for the first tim
                # construct the object once
                reconstructedValues[valueId] = value = h5values[valueId].reconstructObject()
            return value

                
        for c in connections:
            operation, arguments = c
            if operation == "connect":
                opInId, inSlotName, opOutId,outSlotName = arguments
                opInObject = getReconstructedOperator(opInId)
                opOutObject = getReconstructedOperator(opOutId)
                opInObject.inputs[inSlotName].connect(opOutObject.outputs[outSlotName])
                
            elif operation == "setValue":
                opId, inSlotName, valueId = arguments
                op = getReconstructedOperator(opId)
                value = getReconstructedValue(valueId)
                op.inputs[inSlotName].setValue(value)
                
        return graph
                
     <|MERGE_RESOLUTION|>--- conflicted
+++ resolved
@@ -752,14 +752,9 @@
                 self.axistags = value
                 for p in self.partners:
                     p.axistags = value
-<<<<<<< HEAD
-                    p.operator.notifyConnect(p)
-                    p._checkNotifyConnectAll()
-=======
                     # check for connect propagation 
                     #p.operator.notifyConnect(p)
                     #p._checkNotifyConnectAll()                    
->>>>>>> 2f659080
         else:
             self.axistags = None
 
