--- conflicted
+++ resolved
@@ -281,11 +281,7 @@
         t3 = time.time()
 
         # logger.info("Predict took %fseconds, actual RF time was %fs, feature time was %fs" % (t3-t1, t3-t2, t2-t1))
-<<<<<<< HEAD
         return result
-=======
-        return prediction[...,chanslice] # FIXME: This assumes that channel is the last axis
->>>>>>> 028b3272
 
 
 
